# HySUPP

An open-source **Hy**per**S**pectral **U**nmixing **P**ython **P**ackage

---

## Introduction

HySUPP is an open-source Python toolbox for hyperspectral unmixing practitioners.

## HySUPP key numbers

* 3 unmixing categories
* 20 unmixing methods
* 4 metrics
* 3 simulated datasets (located under `./data/`)
* 1 real-world dataset (located under `./data/`)

## License

HySUPP is distributed under MIT license.

## Citing HySUPP

Rasti, B., Zouaoui, A., Mairal, J., & Chanussot, J. (2024). Image Processing and Machine Learning for Hyperspectral Unmixing: An Overview and the HySUPP Python Package. IEEE Transactions on Geoscience and Remote Sensing, doi: 10.1109/TGRS.2024.3393570 .

## Installation

### Using `conda`

We recommend using a `conda` virtual Python environment to install HySUPP.

In the following steps we will use `conda` to handle the Python distribution and `pip` to install the required Python packages.
If you do not have `conda`, please install it using [Miniconda](https://docs.conda.io/en/latest/miniconda.html).

```
conda create --name hysupp python=3.10
```

Activate the new `conda` environment to install the Python packages.

```
conda activate hysupp
```

Clone the Github repository.

```
git clone git@github.com:BehnoodRasti/HySUPP.git
```

Change directory and install the required Python packages.

```
cd HySUPP && pip install -r requirements.txt
```

If you encounter any issue when installing `spams`, we recommend reading the Installation section [here](https://pypi.org/project/spams/).
For windows users, we suggest removing line 10 in the requirements.txt (spams==2.6.5.4), and after installing the requirements, install spams using pip install spams-bin.


## Getting started

This toolbox uses [MLXP](https://inria-thoth.github.io/mlxp/) to manage multiple experiments built on top of [hydra](https://hydra.cc/).

There are a few required parameters to define in order to run an experiment:
* `data`: hyperspectral unmixing dataset
* `model`: unmixing model
* `SNR`: input SNR (*optional*)
* `mode`: unmixing mode (no longer needed!)

An example of a corresponding command line is simply:

```shell
python unmixing.py data=DC1 model=SUnAA SNR=30
```

## Data

### Data format

Datasets consist in a dedicated `.mat` file containing the following keys:

* `Y`: original hyperspectral image (dimension `L` x `N`)
* `E`: ground truth endmembers (dimension `L` x `p`)
* `A`: ground truth abundances (dimension `p` x `N`)
* `H`: HSI number of rows
* `W`: HSI number of columns
* `p`: number of endmembers
* `L`: number of channels
* `N`: number of pixels (`N` == `H`*`W`)

For sparse unmixing, a dictionary `D` containing `M` atoms is required.

* `D`: endmembers library (dimension `L` x `M`)
* `M`: number of atoms

We provide a utility script to turn any existing datasets composed of separated files to fit the required format used throughout the toolbox (See `utils/bundle_data.py`).

## Parameter Tuning

### Fine Tuning

<<<<<<< HEAD
You may need to fine-tune the model parameters for your application. 
Every method has a dedicated `.yaml` file located at config/model, which indicates the relevant parameters you can use for fine-tuning.
For instance, for `SUnAA`, the parameters are indicated in `config/model/SUnAA.yaml`, and we can change the number of iterations with the following line. 

```
python unmixing.py data=DC1 model=SUnAA model.T=300 SNR=30
=======
You may need to fine-tune the models' parameters for your application. Every method has a dedicated .yaml file located at config/model, which indicates the relevant parameters you can use for fine-tuning. For instance, for SUnCNN, the parameters are indicated in config/model/SUnCNN.yaml, and we can change the number of iterations and the input of the CNN with the following line. 
```
python unmixing.py mode=semi data=DC1 model=SUnCNN projection=True model.niters=8000 model.noisy_input=False noise.SNR=30
>>>>>>> bfe60151
```<|MERGE_RESOLUTION|>--- conflicted
+++ resolved
@@ -101,16 +101,7 @@
 
 ### Fine Tuning
 
-<<<<<<< HEAD
-You may need to fine-tune the model parameters for your application. 
-Every method has a dedicated `.yaml` file located at config/model, which indicates the relevant parameters you can use for fine-tuning.
-For instance, for `SUnAA`, the parameters are indicated in `config/model/SUnAA.yaml`, and we can change the number of iterations with the following line. 
-
-```
-python unmixing.py data=DC1 model=SUnAA model.T=300 SNR=30
-=======
 You may need to fine-tune the models' parameters for your application. Every method has a dedicated .yaml file located at config/model, which indicates the relevant parameters you can use for fine-tuning. For instance, for SUnCNN, the parameters are indicated in config/model/SUnCNN.yaml, and we can change the number of iterations and the input of the CNN with the following line. 
 ```
 python unmixing.py mode=semi data=DC1 model=SUnCNN projection=True model.niters=8000 model.noisy_input=False noise.SNR=30
->>>>>>> bfe60151
 ```